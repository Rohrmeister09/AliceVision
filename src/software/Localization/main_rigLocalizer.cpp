--- conflicted
+++ resolved
@@ -409,14 +409,9 @@
     }
   }
   
-<<<<<<< HEAD
   bool haveImage = true;
-  size_t frameCounter = 0;
-=======
-  bool haveNext = true;
   std::size_t frameCounter = 0;
   std::size_t numLocalizedFrames = 0;
->>>>>>> 85a7db4f
   
   // load the subposes
   std::vector<geometry::Pose3> vec_subPoses;

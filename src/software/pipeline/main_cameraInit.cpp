// This file is part of the AliceVision project.
// Copyright (c) 2015 AliceVision contributors.
// Copyright (c) 2012 openMVG contributors.
// This Source Code Form is subject to the terms of the Mozilla Public License,
// v. 2.0. If a copy of the MPL was not distributed with this file,
// You can obtain one at https://mozilla.org/MPL/2.0/.

#include <aliceVision/sfmData/SfMData.hpp>
#include <aliceVision/sfmDataIO/jsonIO.hpp>
#include <aliceVision/sfmDataIO/viewIO.hpp>
#include <aliceVision/sensorDB/parseDatabase.hpp>
#include <aliceVision/system/Logger.hpp>
#include <aliceVision/system/main.hpp>
#include <aliceVision/system/cmdline.hpp>
#include <aliceVision/image/io.cpp>

#include <boost/program_options.hpp>
#include <boost/filesystem.hpp>
#include <boost/algorithm/string.hpp>
#include <boost/regex.hpp>

#include <iostream>
#include <fstream>
#include <sstream>
#include <memory>
#include <string>
#include <vector>
#include <cstdlib>


// These constants define the current software version.
// They must be updated when the command line is changed.
#define ALICEVISION_SOFTWARE_VERSION_MAJOR 2
#define ALICEVISION_SOFTWARE_VERSION_MINOR 0

using namespace aliceVision;
using namespace aliceVision::sfmDataIO;

namespace po = boost::program_options;
namespace fs = boost::filesystem;

/**
 * @brief Check that Kmatrix is a string like "f;0;ppx;0;f;ppy;0;0;1"
 * @param[in] Kmatrix
 * @param[out] focal
 * @param[out] ppx
 * @param[out] ppy
 * @return true if the string is correct
 */
bool checkIntrinsicStringValidity(const std::string& Kmatrix,
                                  double& focal,
                                  double& ppx,
                                  double& ppy)
{
  std::vector<std::string> vec_str;
  boost::split(vec_str, Kmatrix, boost::is_any_of(";"));
  if (vec_str.size() != 9)
  {
    ALICEVISION_LOG_ERROR("In K matrix string, missing ';' character");
    return false;
  }

  // Check that all K matrix value are valid numbers
  for (size_t i = 0; i < vec_str.size(); ++i)
  {
    double readvalue = 0.0;
    std::stringstream ss;
    ss.str(vec_str[i]);
    if(!(ss >> readvalue))
    {
      ALICEVISION_LOG_ERROR("In K matrix string, used an invalid not a number character");
      return false;
    }
    if (i==0) focal = readvalue;
    if (i==2) ppx = readvalue;
    if (i==5) ppy = readvalue;
  }
  return true;
}

/**
 * @brief Recursively list all files from a folder with a specific extension
 * @param[in] folderOrFile A file or foder path
 * @param[in] extensions An extensions filter
 * @param[out] outFiles A list of output image paths
 * @return true if folderOrFile have been load successfully
 */
bool listFiles(const std::string& folderOrFile,
               const std::vector<std::string>& extensions,
               std::vector<std::string>& resources)
{
  if(fs::is_regular_file(folderOrFile))
  {
    std::string fileExtension = fs::extension(folderOrFile);
    std::transform(fileExtension.begin(), fileExtension.end(), fileExtension.begin(), ::tolower);
    for(const std::string& extension: extensions)
    {
      if(fileExtension == extension)
      {
        resources.push_back(folderOrFile);
        return true;
      }
    }
  }
  else if(fs::is_directory(folderOrFile))
  {
    // list all files of the folder
    std::vector<std::string> allFiles;

    fs::directory_iterator endItr;
    for(fs::directory_iterator itr(folderOrFile); itr != endItr; ++itr)
      allFiles.push_back(itr->path().string());

    bool hasFile = false;
    for(const std::string& filePath: allFiles)
    {
      if(listFiles(filePath, extensions, resources))
        hasFile = true;
    }
    return hasFile;
  }
  ALICEVISION_LOG_ERROR("'" << folderOrFile << "' is not a valid folder or file path.");
  return false;
}

enum class EGroupCameraFallback {
    GLOBAL,
    FOLDER,
    IMAGE
};

inline std::string EGroupCameraFallback_enumToString(EGroupCameraFallback strategy)
{
  switch(strategy)
  {
    case EGroupCameraFallback::GLOBAL:
      return "global";
    case EGroupCameraFallback::FOLDER:
      return "folder";
    case EGroupCameraFallback::IMAGE:
      return "image";
  }
  throw std::out_of_range("Invalid GroupCameraFallback type Enum: " + std::to_string(int(strategy)));
}

inline EGroupCameraFallback EGroupCameraFallback_stringToEnum(const std::string& strategy)
{
  if(strategy == "global")
    return EGroupCameraFallback::GLOBAL;
  if(strategy == "folder")
    return EGroupCameraFallback::FOLDER;
  if(strategy == "image")
    return EGroupCameraFallback::IMAGE;
  throw std::out_of_range("Invalid GroupCameraFallback type string " + strategy);
}

inline std::ostream& operator<<(std::ostream& os, EGroupCameraFallback s)
{
    return os << EGroupCameraFallback_enumToString(s);
}

inline std::istream& operator>>(std::istream& in, EGroupCameraFallback& s)
{
    std::string token;
    in >> token;
    s = EGroupCameraFallback_stringToEnum(token);
    return in;
}


/**
 * @brief Create the description of an input image dataset for AliceVision toolsuite
 * - Export a SfMData file with View & Intrinsic data
 */
int aliceVision_main(int argc, char **argv)
{
  // command-line parameters

  std::string verboseLevel = system::EVerboseLevel_enumToString(system::Logger::getDefaultVerboseLevel());
  std::string sfmFilePath;
  std::string imageFolder;
  std::string sensorDatabasePath;
  std::string outputFilePath;

  // user optional parameters
  std::string defaultIntrinsicKMatrix;
  std::string defaultCameraModelName;
  std::string allowedCameraModelsStr = "pinhole,radial1,radial3,brown,fisheye4,fisheye1";

  double defaultFocalLengthPixel = -1.0;
  double defaultFieldOfView = -1.0;
  EGroupCameraFallback groupCameraFallback = EGroupCameraFallback::FOLDER;
  EViewIdMethod viewIdMethod = EViewIdMethod::METADATA;
  std::string viewIdRegex = ".*?(\\d+)";

  bool allowSingleView = false;
  bool useInternalWhiteBalance = true;

  po::options_description allParams("AliceVision cameraInit");

  po::options_description requiredParams("Required parameters");
  requiredParams.add_options()
    ("input,i", po::value<std::string>(&sfmFilePath)->default_value(sfmFilePath),
      "A SfMData file (*.sfm) [if specified, --imageFolder cannot be used].")
    ("imageFolder", po::value<std::string>(&imageFolder)->default_value(imageFolder),
      "Input images folder [if specified, --input cannot be used].")
    ("sensorDatabase,s", po::value<std::string>(&sensorDatabasePath)->required(),
      "Camera sensor width database path.")
    ("output,o", po::value<std::string>(&outputFilePath)->default_value("cameraInit.sfm"),
      "Output file path for the new SfMData file");

  po::options_description optionalParams("Optional parameters");
  optionalParams.add_options()
    ("defaultFocalLengthPix", po::value<double>(&defaultFocalLengthPixel)->default_value(defaultFocalLengthPixel),
      "Focal length in pixels. (or '-1' to unset)")
    ("defaultFieldOfView", po::value<double>(&defaultFieldOfView)->default_value(defaultFieldOfView),
      "Empirical value for the field of view in degree. (or '-1' to unset)")
    ("defaultIntrinsic", po::value<std::string>(&defaultIntrinsicKMatrix)->default_value(defaultIntrinsicKMatrix),
      "Intrinsics Kmatrix \"f;0;ppx;0;f;ppy;0;0;1\".")
    ("defaultCameraModel", po::value<std::string>(&defaultCameraModelName)->default_value(defaultCameraModelName),
      "Default camera model type (pinhole, radial1, radial3, brown, fisheye4, fisheye1).")
    ("allowedCameraModels", po::value<std::string>(&allowedCameraModelsStr)->default_value(allowedCameraModelsStr),
      "Permitted model type (pinhole, radial1, radial3, brown, fisheye4, fisheye1).")
    ("groupCameraFallback", po::value<EGroupCameraFallback>(&groupCameraFallback)->default_value(groupCameraFallback),
      std::string("When there is no serial number in the image metadata, we cannot know if the images come from the same camera. "
      "This is problematic for grouping images sharing the same internal camera settings and we have to decide on a fallback strategy:\n"
      " * " + EGroupCameraFallback_enumToString(EGroupCameraFallback::GLOBAL) + ": all images may come from a single device (make/model/focal will still be a differentiator).\n"
      " * " + EGroupCameraFallback_enumToString(EGroupCameraFallback::FOLDER) + ": different folders will be considered as different devices\n"
      " * " + EGroupCameraFallback_enumToString(EGroupCameraFallback::IMAGE) + ": consider that each image has different internal camera parameters").c_str())
    ("viewIdMethod", po::value<EViewIdMethod>(&viewIdMethod)->default_value(viewIdMethod),
      std::string("Allows to choose the way the viewID is generated:\n"
      " * " + EViewIdMethod_enumToString(EViewIdMethod::METADATA) + ": Generate viewId from image metadata.\n"
      " * " + EViewIdMethod_enumToString(EViewIdMethod::FILENAME) + ": Generate viewId from file names using regex.") .c_str())
    ("viewIdRegex", po::value<std::string>(&viewIdRegex)->default_value(viewIdRegex),
      "Regex used to catch number used as viewId in filename.")
    ("useInternalWhiteBalance", po::value<bool>(&useInternalWhiteBalance)->default_value(useInternalWhiteBalance),
      "Apply the white balance included in the image metadata (Only for raw images)")
    ("allowSingleView", po::value<bool>(&allowSingleView)->default_value(allowSingleView),
      "Allow the program to process a single view.\n"
      "Warning: if a single view is process, the output file can't be use in many other programs.");

  po::options_description logParams("Log parameters");
  logParams.add_options()
    ("verboseLevel,v", po::value<std::string>(&verboseLevel)->default_value(verboseLevel),
      "verbosity level (fatal, error, warning, info, debug, trace).");

  allParams.add(requiredParams).add(optionalParams).add(logParams);

  po::variables_map vm;
  try
  {
    po::store(po::parse_command_line(argc, argv, allParams), vm);

    if(vm.count("help") || (argc == 1))
    {
      ALICEVISION_COUT(allParams);
      return EXIT_SUCCESS;
    }
    po::notify(vm);
  }
  catch(boost::program_options::required_option& e)
  {
    ALICEVISION_CERR("ERROR: " << e.what());
    ALICEVISION_COUT("Usage:\n\n" << allParams);
    return EXIT_FAILURE;
  }
  catch(boost::program_options::error& e)
  {
    ALICEVISION_CERR("ERROR: " << e.what());
    ALICEVISION_COUT("Usage:\n\n" << allParams);
    return EXIT_FAILURE;
  }

  ALICEVISION_COUT("Program called with the following parameters:");
  ALICEVISION_COUT(vm);

  // set verbose level
  system::Logger::get()->setLogLevel(verboseLevel);

  // set user camera model
  camera::EINTRINSIC defaultCameraModel = camera::EINTRINSIC::UNKNOWN;
  if(!defaultCameraModelName.empty())
      defaultCameraModel = camera::EINTRINSIC_stringToEnum(defaultCameraModelName);

  // check user choose at least one input option
  if(imageFolder.empty() && sfmFilePath.empty())
  {
    ALICEVISION_LOG_ERROR("Program need -i or --imageFolder option" << std::endl << "No input images.");
    return EXIT_FAILURE;
  }

  // check user don't choose both input options
  if(!imageFolder.empty() && !sfmFilePath.empty())
  {
    ALICEVISION_LOG_ERROR("Cannot combine -i and --imageFolder options");
    return EXIT_FAILURE;
  }

  // check input folder
  if(!imageFolder.empty() && !fs::exists(imageFolder) && !fs::is_directory(imageFolder))
  {
    ALICEVISION_LOG_ERROR("The input folder doesn't exist");
    return EXIT_FAILURE;
  }

  // check sfm file
  if(!sfmFilePath.empty() && !fs::exists(sfmFilePath) && !fs::is_regular_file(sfmFilePath))
  {
    ALICEVISION_LOG_ERROR("The input sfm file doesn't exist");
    return EXIT_FAILURE;
  }

  // check output  string
  if(outputFilePath.empty())
  {
    ALICEVISION_LOG_ERROR("Invalid output");
    return EXIT_FAILURE;
  }

  // ensure output folder exists
  {
    const std::string outputFolderPart = fs::path(outputFilePath).parent_path().string();

    if(!outputFolderPart.empty() && !fs::exists(outputFolderPart))
    {
      if(!fs::create_directory(outputFolderPart))
      {
        ALICEVISION_LOG_ERROR("Cannot create output folder");
        return EXIT_FAILURE;
      }
    }
  }

  // check user don't combine intrinsic options
  if(!defaultIntrinsicKMatrix.empty() && defaultFocalLengthPixel > 0)
  {
    ALICEVISION_LOG_ERROR("Cannot combine --defaultIntrinsic --defaultFocalLengthPix options");
    return EXIT_FAILURE;
  }

  if(!defaultIntrinsicKMatrix.empty() && defaultFieldOfView > 0)
  {
    ALICEVISION_LOG_ERROR("Cannot combine --defaultIntrinsic --defaultFieldOfView options");
    return EXIT_FAILURE;
  }

  if(defaultFocalLengthPixel > 0 && defaultFieldOfView > 0)
  {
    ALICEVISION_LOG_ERROR("Cannot combine --defaultFocalLengthPix --defaultFieldOfView options");
    return EXIT_FAILURE;
  }

  // read K matrix if valid
  double defaultPPx = -1.0;
  double defaultPPy = -1.0;

  if(!defaultIntrinsicKMatrix.empty() && !checkIntrinsicStringValidity(defaultIntrinsicKMatrix, defaultFocalLengthPixel, defaultPPx, defaultPPy))
  {
    ALICEVISION_LOG_ERROR("--defaultIntrinsic Invalid K matrix input");
    return EXIT_FAILURE;
  }

  // check sensor database
  std::vector<sensorDB::Datasheet> sensorDatabase;
  if(!sensorDatabasePath.empty())
  {
    if(!sensorDB::parseDatabase(sensorDatabasePath, sensorDatabase))
    {
      ALICEVISION_LOG_ERROR("Invalid input database '" << sensorDatabasePath << "', please specify a valid file.");
      return EXIT_FAILURE;
    }
  }

  camera::EINTRINSIC allowedCameraModels = camera::EINTRINSIC_parseStringToBitmask(allowedCameraModelsStr);

  // use current time as seed for random generator for intrinsic Id without metadata
  std::srand(std::time(0));

  std::vector<std::string> noMetadataImagePaths; // imagePaths
  std::map<std::string, std::pair<double, double>> intrinsicsSetFromFocal35mm; // key imagePath value (sensor width, focal length)
  std::vector<std::string> missingDeviceUID;
  std::map<std::pair<std::string, std::string>, std::string> unknownSensors; // key (make,model), value (first imagePath)
  std::map<std::pair<std::string, std::string>, std::pair<std::string, aliceVision::sensorDB::Datasheet>> unsureSensors; // key (make,model), value (first imagePath,datasheet)
  std::map<IndexT, std::map<int, std::size_t>> detectedRigs; // key rigId, value (subPoseId, nbPose)

  sfmData::SfMData sfmData;

  // number of views with an initialized intrinsic
  std::size_t completeViewCount = 0;

  // load known informations
  if(imageFolder.empty())
  {
    // fill SfMData from the JSON file
    loadJSON(sfmData, sfmFilePath, ESfMData(VIEWS|INTRINSICS|EXTRINSICS), true, viewIdMethod, viewIdRegex);
  }
  else
  {
    // fill SfMData with the images in the input folder
    sfmData::Views& views = sfmData.getViews();
    std::vector<std::string> imagePaths;

    if(listFiles(imageFolder, image::getSupportedExtensions(), imagePaths))
    {
      std::vector<sfmData::View> incompleteViews(imagePaths.size());

      #pragma omp parallel for
      for(int i = 0; i < incompleteViews.size(); ++i)
      {
        sfmData::View& view = incompleteViews.at(i);
        view.setImagePath(imagePaths.at(i));
        updateIncompleteView(view, viewIdMethod, viewIdRegex);
      }

      for(const auto& view : incompleteViews)
        views.emplace(view.getViewId(), std::make_shared<sfmData::View>(view));
    }
    else {
      return EXIT_FAILURE;
    }
  }

  if(sfmData.getViews().empty())
  {
    ALICEVISION_LOG_ERROR("Can't find views in input.");
    return EXIT_FAILURE;
  }

  // create missing intrinsics
  auto viewPairItBegin = sfmData.getViews().begin();

<<<<<<< HEAD
  boost::regex extractComposedNumberRegex("\\d+(?:[\\-\\:\\_\\.]\\d+)*");
  boost::regex extractNumberRegex("\\d+");

=======
  std::map<IndexT, std::vector<IndexT>> poseGroups;

  #pragma omp parallel for
>>>>>>> 8d7753f8
  for(int i = 0; i < sfmData.getViews().size(); ++i)
  {
    sfmData::View& view = *(std::next(viewPairItBegin,i)->second);

    // try to detect rig structure in the input folder
    const fs::path parentPath = fs::path(view.getImagePath()).parent_path();
    if(boost::starts_with(parentPath.parent_path().stem().string(), "rig"))
    {
        {
            // Extract the rig index from the folder name.
            // Warning: Needs to be an index starting from 0 (and not a random number)
            boost::smatch matches;
            std::string p = parentPath.stem().string();
            if (boost::regex_search(p, matches, extractNumberRegex))
            {
                std::string s = matches[matches.size() - 1].str();
                int subPoseId = boost::lexical_cast<IndexT>(s);
                view.setRigAndSubPoseId(std::hash<std::string>()(parentPath.parent_path().string()), subPoseId);
            }
            else
            {
                ALICEVISION_LOG_WARNING("Invalid rig structure for view: " << view.getImagePath() << ", p: " << p << ". Used as single image.");
            }
        }
        {
            // Extract the frame ID which will be used to associate the frames from the different cameras of the rig.
            IndexT frameId = 0;
            std::string p = fs::path(view.getImagePath()).stem().string();

            {
                boost::smatch matches;
                std::string s = p;
                std::string out;
                while (boost::regex_search(s, matches, extractComposedNumberRegex))
                {
                    out = matches[0];
                    s = matches.suffix().str();
                }
                out = boost::regex_replace(out, boost::regex("\\D"), std::string(""));
                if (!out.empty())
                {
                    frameId = boost::lexical_cast<IndexT>(out);
                }
                else
                {
                    frameId = std::hash<std::string>()(p);
                }
            }
            view.setFrameId(frameId);
        }

        #pragma omp critical
        detectedRigs[view.getRigId()][view.getSubPoseId()]++;
    }
    else
    {
        // Extract a frame number if there is one.
        boost::smatch matches;
        std::string p = fs::path(view.getImagePath()).stem().string();
        if (boost::regex_search(p, matches, extractNumberRegex))
        {
            std::string s = matches[matches.size() - 1].str();
            IndexT frameId = boost::lexical_cast<IndexT>(s);
            view.setFrameId(frameId);
        }
    }
    
    if(boost::algorithm::starts_with(parentPath.stem().string(), "ps_") ||
       boost::algorithm::starts_with(parentPath.stem().string(), "hdr_"))
    {
        std::hash<std::string> hash;
        IndexT tmpPoseID = hash(parentPath.string()); // use a temporary pose Id to group the images

#pragma omp critical
        {
            poseGroups[tmpPoseID].push_back(view.getViewId());
        }
    }

    IndexT intrinsicId = view.getIntrinsicId();
    double sensorWidth = -1;
    enum class ESensorWidthSource {
        FROM_DB,
        FROM_METADATA_ESTIMATION,
        UNKNOWN
    } sensorWidthSource = ESensorWidthSource::UNKNOWN;

    double focalLengthmm = view.getMetadataFocalLength();
    const std::string& make = view.getMetadataMake();
    const std::string& model = view.getMetadataModel();
    const bool hasCameraMetadata = (!make.empty() || !model.empty());
    const bool hasFocalIn35mmMetadata = view.hasDigitMetadata({"Exif:FocalLengthIn35mmFilm", "FocalLengthIn35mmFilm"});
    const double focalIn35mm = hasFocalIn35mmMetadata ? view.getDoubleMetadata({"Exif:FocalLengthIn35mmFilm", "FocalLengthIn35mmFilm"}) : -1.0;
    const double imageRatio = static_cast<double>(view.getWidth()) / static_cast<double>(view.getHeight());
    const double diag24x36 = std::sqrt(36.0 * 36.0 + 24.0 * 24.0);
    camera::EIntrinsicInitMode intrinsicInitMode = camera::EIntrinsicInitMode::UNKNOWN;

    // check if the view intrinsic is already defined
    if(intrinsicId != UndefinedIndexT)
    {
      camera::IntrinsicBase* intrinsicBase = sfmData.getIntrinsicPtr(view.getIntrinsicId());
      camera::Pinhole* intrinsic = dynamic_cast<camera::Pinhole*>(intrinsicBase);
      if(intrinsic != nullptr)
      {
        if(intrinsic->getFocalLengthPix() > 0)
        {
          // the view intrinsic is initialized
          #pragma omp atomic
          ++completeViewCount;

          // don't need to build a new intrinsic
          continue;
        }
      }
    }

    // try to find in the sensor width in the database
    if(hasCameraMetadata)
    {
      sensorDB::Datasheet datasheet;
      if(sensorDB::getInfo(make, model, sensorDatabase, datasheet))
      {
        // sensor is in the database
        ALICEVISION_LOG_TRACE("Sensor width found in database: " << std::endl
                              << "\t- brand: " << make << std::endl
                              << "\t- model: " << model << std::endl
                              << "\t- sensor width: " << datasheet._sensorSize << " mm");

        if(datasheet._model != model) {
          // the camera model in database is slightly different
          unsureSensors.emplace(std::make_pair(make, model), std::make_pair(view.getImagePath(), datasheet)); // will throw a warning message
        }

        sensorWidth = datasheet._sensorSize;
        sensorWidthSource = ESensorWidthSource::FROM_DB;

        if(focalLengthmm > 0.0) {
          intrinsicInitMode = camera::EIntrinsicInitMode::ESTIMATED;
        }
      }
    }

    // try to find / compute with 'FocalLengthIn35mmFilm' metadata
    if (hasFocalIn35mmMetadata)
    {
      if (sensorWidth == -1.0)
      {
        const double invRatio = 1.0 / imageRatio;

        if (focalLengthmm > 0.0)
        {
          // no sensorWidth but valid focalLength and valid focalLengthIn35mm, so deduce sensorWith approximation
          const double sensorDiag = (focalLengthmm * diag24x36) / focalIn35mm; // 43.3 is the diagonal of 35mm film
          sensorWidth = sensorDiag * std::sqrt(1.0 / (1.0 + invRatio * invRatio));
          sensorWidthSource = ESensorWidthSource::FROM_METADATA_ESTIMATION;
        }
        else
        {
          // no sensorWidth and no focalLength but valid focalLengthIn35mm, so consider sensorWith as 35mm
          sensorWidth = diag24x36 * std::sqrt(1.0 / (1.0 + invRatio * invRatio));
          focalLengthmm = sensorWidth * (focalIn35mm ) / 36.0;
          sensorWidthSource = ESensorWidthSource::UNKNOWN;
        }

        intrinsicsSetFromFocal35mm.emplace(view.getImagePath(), std::make_pair(sensorWidth, focalLengthmm));
        intrinsicInitMode = camera::EIntrinsicInitMode::ESTIMATED;
      }
      else if(sensorWidth > 0 && focalLengthmm <= 0)
      {
        // valid sensorWidth and valid focalLengthIn35mm but no focalLength, so convert focalLengthIn35mm to the actual width of the sensor
        const double sensorDiag = std::sqrt(std::pow(sensorWidth, 2) +  std::pow(sensorWidth / imageRatio,2));
        focalLengthmm = (sensorDiag * focalIn35mm) / diag24x36;

        intrinsicsSetFromFocal35mm.emplace(view.getImagePath(), std::make_pair(sensorWidth, focalLengthmm));
        intrinsicInitMode = camera::EIntrinsicInitMode::ESTIMATED;
      }
    }

    // error handling
    if(sensorWidth == -1.0)
    {
  #pragma omp critical
      if(hasCameraMetadata)
      {
        // sensor is not in the database
        unknownSensors.emplace(std::make_pair(make, model), view.getImagePath()); // will throw a warning at the end
      }
      else
      {
        // no metadata 'Make' and 'Model' can't find sensor width
        noMetadataImagePaths.emplace_back(view.getImagePath()); // will throw a warning message at the end
      }
    }
    else
    {
      // we have a valid sensorWidth information, so se store it into the metadata (where it would have been nice to have it in the first place)
      if(sensorWidthSource == ESensorWidthSource::FROM_DB) {
        view.addMetadata("AliceVision:SensorWidth", std::to_string(sensorWidth));
      }
      else if(sensorWidthSource == ESensorWidthSource::FROM_METADATA_ESTIMATION) {
        view.addMetadata("AliceVision:SensorWidthEstimation", std::to_string(sensorWidth));
      }
    }

    // build intrinsic
    std::shared_ptr<camera::IntrinsicBase> intrinsicBase = getViewIntrinsic(
        view, focalLengthmm, sensorWidth, defaultFocalLengthPixel, defaultFieldOfView, defaultCameraModel,
        allowedCameraModels, defaultPPx, defaultPPy);
    std::shared_ptr<camera::IntrinsicsScaleOffset> intrinsic = std::dynamic_pointer_cast<camera::IntrinsicsScaleOffset>(intrinsicBase);

    // set initialization mode
    intrinsic->setInitializationMode(intrinsicInitMode);

    // Set sensor size
    if (imageRatio > 1.0) {
      intrinsicBase->setSensorWidth(sensorWidth);
      intrinsicBase->setSensorHeight(sensorWidth / imageRatio);
    }
    else {
      intrinsicBase->setSensorWidth(sensorWidth);
      intrinsicBase->setSensorHeight(sensorWidth * imageRatio);
    }

    if(intrinsic && intrinsic->isValid())
    {
      // the view intrinsic is initialized
      #pragma omp atomic
      ++completeViewCount;
    }

    // Create serial number if not already filled
    if(intrinsic->serialNumber().empty())
    {
      // Create custom serial number
      const std::string& bodySerialNumber = view.getMetadataBodySerialNumber();
      const std::string& lensSerialNumber = view.getMetadataLensSerialNumber();

      if(!bodySerialNumber.empty() || !lensSerialNumber.empty())
      {
        // We can identify the device based on a unique ID.
        intrinsic->setSerialNumber(bodySerialNumber + "_" + lensSerialNumber);
      }
      else
      {
        // We have no way to identify a camera device correctly.
#pragma omp critical
        {
          missingDeviceUID.emplace_back(view.getImagePath()); // will throw a warning message at the end
        }

        // To avoid stopping the process, we fallback to a solution selected by the user:
        if(groupCameraFallback == EGroupCameraFallback::FOLDER)
        {
          // when we don't have a serial number, the folder will become part of the device ID.
          // This means that 2 images in different folder will NOT share intrinsics.
          intrinsic->setSerialNumber(fs::path(view.getImagePath()).parent_path().string());
        }
        else if(groupCameraFallback == EGroupCameraFallback::IMAGE)
        {
          // if no serial number, each view will get its own camera intrinsic parameters.
          intrinsic->setSerialNumber(view.getImagePath());
        }
        else if(groupCameraFallback == EGroupCameraFallback::GLOBAL)
        {
          // if no serial number, images with the same make/model/focal or no make/model/focal
          // will be considered as a single group of camera intrinsics.
        }

        if(!make.empty() || !model.empty())
        {
          // We have no correct way to identify a camera device, we fallback on the camera make/model.
          // If you use multiple identical devices, they will be fused together incorrectly.
          intrinsic->setSerialNumber(intrinsic->serialNumber() + "_" + make + "_" + model);
        }

        if(view.isPartOfRig())
        {
          // when we have no unique camera identifier, so for rig images, we ensure that each camera of the rig have different serial numbers.
          intrinsic->setSerialNumber(intrinsic->serialNumber() + "_rig_" + std::to_string(view.getRigId()) + "_" + std::to_string(view.getSubPoseId()));
        }
      }

      // If we have not managed to initialize the focal length, we need to use the focalLength in mm
      if(intrinsic->getScale()(0) <= 0 && focalLengthmm > 0)
      {
        intrinsic->setSerialNumber(intrinsic->serialNumber() + "_FocalLengthMM_" + std::to_string(focalLengthmm));
      }
    }
    
    // create intrinsic id
    // group camera that share common properties (leads to more faster & stable BA).
    if(intrinsicId == UndefinedIndexT)
    {
      intrinsicId = intrinsic->hashValue();
    }

    #pragma omp critical
    {
      view.setIntrinsicId(intrinsicId);
      sfmData.getIntrinsics().emplace(intrinsicId, intrinsicBase);
    }
  }

  // create detected rigs structures
  if(!detectedRigs.empty())
  {
    for(const auto& subPosesPerRigId : detectedRigs)
    {
      const IndexT rigId = subPosesPerRigId.first;
      const std::size_t nbSubPose = subPosesPerRigId.second.size();
      const std::size_t nbPoses = subPosesPerRigId.second.begin()->second;

      for(const auto& nbPosePerSubPoseId : subPosesPerRigId.second)
      {
        // check subPoseId
        if(nbPosePerSubPoseId.first >= nbSubPose)
        {
            ALICEVISION_LOG_ERROR("Wrong subPoseId in rig structure: it should be an index not a random number (subPoseId: " << nbPosePerSubPoseId.first << ", number of subposes: " << nbSubPose << ").");
            return EXIT_FAILURE;
        }
        if(nbPosePerSubPoseId.first < 0)
        {
          ALICEVISION_LOG_ERROR("Wrong subPoseId in rig structure: cannot contain negative value: " << nbPosePerSubPoseId.first);
          return EXIT_FAILURE;
        }

        // check nbPoses
        if(nbPosePerSubPoseId.second != nbPoses)
        {
          ALICEVISION_LOG_WARNING("Wrong number of poses per subPose in detected rig structure (" << nbPosePerSubPoseId.second << " != " << nbPoses << ").");
        }
      }

      sfmData.getRigs().emplace(rigId, sfmData::Rig(nbSubPose));
    }
  }

  // Update poseId for detected multi-exposure or multi-lighting images (multiple shots with the same camera pose)
  if(!poseGroups.empty())
  {
      for(const auto& poseGroup : poseGroups)
      {
          // Sort views of the poseGroup per timestamps
          std::vector<std::pair<int64_t, IndexT>> sortedViews;
          for(const IndexT vId : poseGroup.second)
          {
              int64_t t = sfmData.getView(vId).getMetadataDateTimestamp();
              sortedViews.push_back(std::make_pair(t, vId));
          }
          std::sort(sortedViews.begin(), sortedViews.end());

          // Get the view which was taken at the middle of the sequence
          int median = sortedViews.size() / 2;
          IndexT middleViewId = sortedViews[median].second;

          for(const auto it : sortedViews)
          {
              const IndexT vId = it.second;
              // Update poseId with middle view id
              sfmData.getView(vId).setPoseId(middleViewId);
          }
      }
  }

  if(!noMetadataImagePaths.empty())
  {
    std::stringstream ss;
    ss << "No metadata in image(s):\n";
    for(const auto& imagePath : noMetadataImagePaths)
      ss << "\t- '" << imagePath << "'\n";
    ALICEVISION_LOG_DEBUG(ss.str());
  }

  if(!missingDeviceUID.empty())
  {
      ALICEVISION_LOG_WARNING(
                  "Some image(s) have no serial number to identify the camera/lens device.\n"
                  "This makes it impossible to correctly group the images by device if you have used multiple identical (same model) camera devices.\n"
                  "The reconstruction will assume that only one device has been used, "
                  "so if 2 images share the same focal length approximation they will share the same internal camera parameters.\n"
                  << missingDeviceUID.size() << " image(s) are concerned.");
      ALICEVISION_LOG_DEBUG("The following images are concerned:\n");
      ALICEVISION_LOG_DEBUG(boost::algorithm::join(missingDeviceUID, "\n"));
  }

  if(!unsureSensors.empty())
  {
    ALICEVISION_LOG_WARNING("The camera found in the database is slightly different for image(s):");
    for(const auto& unsureSensor : unsureSensors)
      ALICEVISION_LOG_WARNING("image: '" << fs::path(unsureSensor.second.first).filename().string() << "'" << std::endl
                        << "\t- image camera brand: " << unsureSensor.first.first <<  std::endl
                        << "\t- image camera model: " << unsureSensor.first.second <<  std::endl
                        << "\t- database camera brand: " << unsureSensor.second.second._brand <<  std::endl
                        << "\t- database camera model: " << unsureSensor.second.second._model << std::endl
                        << "\t- database camera sensor size: " << unsureSensor.second.second._sensorSize << " mm");
    ALICEVISION_LOG_WARNING("Please check and correct camera model(s) name in the database." << std::endl);
  }

  if(!unknownSensors.empty())
  {
    std::stringstream ss;
    ss << "Sensor width doesn't exist in the database for image(s):\n";
    for(const auto& unknownSensor : unknownSensors)
    {
      ss << "\t- camera brand: " << unknownSensor.first.first << "\n"
         << "\t- camera model: " << unknownSensor.first.second << "\n"
         << "\t   - image: " << fs::path(unknownSensor.second).filename().string() << "\n";
    }
    ss << "Please add camera model(s) and sensor width(s) in the database.";

    ALICEVISION_LOG_WARNING(ss.str());
  }

  if(!intrinsicsSetFromFocal35mm.empty())
  {
    std::stringstream ss;
    ss << "Intrinsic(s) initialized from 'FocalLengthIn35mmFilm' exif metadata in image(s):\n";
    for(const auto& intrinsicSetFromFocal35mm : intrinsicsSetFromFocal35mm)
    {
      ss << "\t- image: " << fs::path(intrinsicSetFromFocal35mm.first).filename().string() << "\n"
         << "\t   - sensor width: " << intrinsicSetFromFocal35mm.second.first  << "\n"
         << "\t   - focal length: " << intrinsicSetFromFocal35mm.second.second << "\n";
    }
    ALICEVISION_LOG_DEBUG(ss.str());
  }

  if(completeViewCount < 1 || (completeViewCount < 2 && !allowSingleView))
  {
    ALICEVISION_LOG_ERROR("At least " << std::string(allowSingleView ? "one image" : "two images") << " should have an initialized intrinsic." << std::endl
                          << "Check your input images metadata (brand, model, focal length, ...), more should be set and correct." << std::endl);
    return EXIT_FAILURE;
  }

  // Add the white balance option to the image metadata
  for (auto vitem : sfmData.getViews())
  {
    if (vitem.second) 
    {
      vitem.second->addMetadata("AliceVision:useWhiteBalance", (useInternalWhiteBalance)?"1":"0");
    }
  }
  
  // store SfMData views & intrinsic data
  if(!Save(sfmData, outputFilePath, ESfMData(VIEWS|INTRINSICS|EXTRINSICS)))
  {
    return EXIT_FAILURE;
  }

  // print report
  ALICEVISION_LOG_INFO("CameraInit report:"
                   << "\n\t- # views listed: " << sfmData.getViews().size()
                   << "\n\t   - # views with an initialized intrinsic listed: " << completeViewCount
                   << "\n\t   - # views without metadata (with a default intrinsic): " <<  noMetadataImagePaths.size()
                   << "\n\t- # intrinsics listed: " << sfmData.getIntrinsics().size());

  return EXIT_SUCCESS;
}<|MERGE_RESOLUTION|>--- conflicted
+++ resolved
@@ -429,15 +429,12 @@
   // create missing intrinsics
   auto viewPairItBegin = sfmData.getViews().begin();
 
-<<<<<<< HEAD
   boost::regex extractComposedNumberRegex("\\d+(?:[\\-\\:\\_\\.]\\d+)*");
   boost::regex extractNumberRegex("\\d+");
 
-=======
   std::map<IndexT, std::vector<IndexT>> poseGroups;
 
   #pragma omp parallel for
->>>>>>> 8d7753f8
   for(int i = 0; i < sfmData.getViews().size(); ++i)
   {
     sfmData::View& view = *(std::next(viewPairItBegin,i)->second);
@@ -465,7 +462,7 @@
         {
             // Extract the frame ID which will be used to associate the frames from the different cameras of the rig.
             IndexT frameId = 0;
-            std::string p = fs::path(view.getImagePath()).stem().string();
+            const std::string p = fs::path(view.getImagePath()).stem().string();
 
             {
                 boost::smatch matches;

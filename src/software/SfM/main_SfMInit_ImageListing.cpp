// Copyright (c) 2012, 2013, 2015 Pierre MOULON.

// This Source Code Form is subject to the terms of the Mozilla Public
// License, v. 2.0. If a copy of the MPL was not distributed with this
// file, You can obtain one at http://mozilla.org/MPL/2.0/.
#include "openMVG/exif/exif_IO_EasyExif.hpp"

#include "openMVG/exif/sensor_width_database/ParseDatabase.hpp"

#include "openMVG/image/image.hpp"
#include "openMVG/stl/split.hpp"

#include "openMVG/sfm/sfm.hpp"
#include "openMVG/sfm/sfm_view_metadata.hpp"

#include "third_party/cmdLine/cmdLine.h"
#include "third_party/stlplus3/filesystemSimplified/file_system.hpp"

#include <iostream>
#include <fstream>
#include <sstream>
#include <memory>
#include <string>
#include <vector>

using namespace openMVG;
using namespace openMVG::cameras;
using namespace openMVG::exif;
using namespace openMVG::image;
using namespace openMVG::sfm;

/// Check that Kmatrix is a string like "f;0;ppx;0;f;ppy;0;0;1"
/// With f,ppx,ppy as valid numerical value
bool checkIntrinsicStringValidity(const std::string & Kmatrix, double & focal, double & ppx, double & ppy)
{
  std::vector<std::string> vec_str;
  stl::split(Kmatrix, ";", vec_str);
  if (vec_str.size() != 9)  {
    std::cerr << "\n Missing ';' character" << std::endl;
    return false;
  }
  // Check that all K matrix value are valid numbers
  for (size_t i = 0; i < vec_str.size(); ++i) {
    double readvalue = 0.0;
    std::stringstream ss;
    ss.str(vec_str[i]);
    if (! (ss >> readvalue) )  {
      std::cerr << "\n Used an invalid not a number character" << std::endl;
      return false;
    }
    if (i==0) focal = readvalue;
    if (i==2) ppx = readvalue;
    if (i==5) ppy = readvalue;
  }
  return true;
}

/// Recursively list all files from a folder with a specific extension
void listFiles(const std::string& folderOrFile, const std::vector<std::string>& extensions, std::vector<std::string>& outFiles)
{
  if(stlplus::is_file(folderOrFile))
  {
    std::string fileExtension = stlplus::extension_part(folderOrFile);
    std::transform(fileExtension.begin(), fileExtension.end(), fileExtension.begin(), ::tolower);
    for(const std::string& extension: extensions)
    {
      if(fileExtension == extension)
      {
        outFiles.push_back(folderOrFile);
        return;
      }
    }
  }
  else if(stlplus::is_folder(folderOrFile))
  {
    // list all files of the folder
    const std::vector<std::string> allFiles = stlplus::folder_all(folderOrFile);
    for(const std::string& item: allFiles)
    {
      const std::string itemPath = stlplus::create_filespec(folderOrFile, item);
      listFiles(itemPath, extensions, outFiles);
    }
  }
}

/// Retrieve resources path from a json file
/// Need a "resource" variable in the json
bool retrieveResources(const std::string& jsonFile, std::vector<std::string>& vec_imagePaths)
{
  if(!stlplus::file_exists(jsonFile))
  {
    std::cerr << "File \"" << jsonFile << "\" does not exists." << std::endl;
    return false;
  }

  // Read file
  std::ifstream jsonStream(jsonFile, std::ifstream::binary);
  
  if(!jsonStream.is_open())
    throw std::runtime_error("Unable to open "+jsonFile);

  // get length of file:
  jsonStream.seekg (0, jsonStream.end);
  const int length = jsonStream.tellg();
  jsonStream.seekg (0, jsonStream.beg);
  // read data as a block:
  std::string jsonString;
  jsonString.resize(length);
  jsonStream.read(&jsonString[0], length);
  jsonStream.close();

  // Parse json
  rapidjson::Document document;
  document.Parse<0>(&jsonString[0]);
  if(!document.IsObject())
  {
    std::cerr << "File \"" << jsonFile << "\" is not in json format." << std::endl;
    return false;
  }
  if(!document.HasMember("resources"))
  {
    std::cerr << "No member \"resources\" in json file" << std::endl;
    return false;
  }
  rapidjson::Value& resourcesValue = document["resources"];
  for(rapidjson::Value::ConstValueIterator it = resourcesValue.Begin(); it != resourcesValue.End(); it++)
    vec_imagePaths.push_back(it->GetString());

  return true;

}

//
// Create the description of an input image dataset for OpenMVG toolsuite
// - Export a SfM_Data file with View & Intrinsic data
//
int main(int argc, char **argv)
{
  CmdLine cmd;

  std::string sImageDir;
  std::string sJsonFile;
  std::string sfileDatabase;
  std::string sOutputDir;
  std::string sKmatrix;

  std::string i_User_camera_model;

  int b_Group_camera_model = 0;
  bool b_use_UID = false;
  bool b_storeMetadata = false;

  double userFocalLengthPixel = -1.0;
  double userSensorWidth = -1.0;

  cmd.add( make_option('i', sImageDir, "imageDirectory") );
  cmd.add( make_option('j', sJsonFile, "jsonFile") );
  cmd.add( make_option('d', sfileDatabase, "sensorWidthDatabase") );
  cmd.add( make_option('o', sOutputDir, "outputDirectory") );
  cmd.add( make_option('f', userFocalLengthPixel, "focal") );
  cmd.add( make_option('s', userSensorWidth, "sensorWidth") );
  cmd.add( make_option('k', sKmatrix, "intrinsics") );
  cmd.add( make_option('c', i_User_camera_model, "camera_model") );
  cmd.add( make_option('g', b_Group_camera_model, "group_camera_model") );
  cmd.add( make_option('u', b_use_UID, "use_UID") );
  cmd.add( make_option('m', b_storeMetadata, "storeMetadata") );

  try {
      if (argc == 1) throw std::string("Invalid command line parameter.");
      cmd.process(argc, argv);
  } catch(const std::string& s)
  {
      std::cerr << "Usage: " << argv[0] << '\n'
      << "[-i|--imageDirectory]\n"
      << "[-j|--jsonFile] Input file with all the user options. It can be used to provide a list of images instead of a directory.\n"
      << "[-d|--sensorWidthDatabase]\n"
      << "[-o|--outputDirectory]\n"
      << "[-f|--focal] (pixels)\n"
      << "[-s|--sensorWidth] (mm)\n"
      << "[-k|--intrinsics] Kmatrix: \"f;0;ppx;0;f;ppy;0;0;1\"\n"
      << "[-c|--camera_model] Camera model type (pinhole, radial1, radial3, brown or fisheye4)\n"
      << "[-g|--group_camera_model]\n"
      << "\t 0-> each view have its own camera intrinsic parameters,\n"
      << "\t 1-> (default) view share camera intrinsic parameters based on metadata, if no metadata each view has its own camera intrinsic parameters\n"
      << "\t 2-> view share camera intrinsic parameters based on metadata, if no metadata they are grouped by folder\n"
      << "[-u|--use_UID] Generate a UID (unique identifier) for each view. By default, the key is the image index.\n"
      << "[-m|--storeMetadata] Store image metadata in the sfm data\n"
      << std::endl;

      std::cerr << s << std::endl;
      return EXIT_FAILURE;
  }

  std::cout << " You called : " <<std::endl
            << argv[0] << std::endl
            << "--imageDirectory " << sImageDir << std::endl
            << "--jsonFile " << sJsonFile << std::endl
            << "--sensorWidthDatabase " << sfileDatabase << std::endl
            << "--outputDirectory " << sOutputDir << std::endl
            << "--focal " << userFocalLengthPixel << std::endl
            << "--sensorWidth " << userSensorWidth << std::endl
            << "--intrinsics " << sKmatrix << std::endl
            << "--camera_model " << i_User_camera_model << std::endl
            << "--group_camera_model " << b_Group_camera_model << std::endl
            << "--use_UID " << b_use_UID << std::endl
            << "--storeMetadata " << b_storeMetadata << std::endl;

  EINTRINSIC e_User_camera_model = PINHOLE_CAMERA_START;
  if(!i_User_camera_model.empty())
    e_User_camera_model = EINTRINSIC_stringToEnum(i_User_camera_model);
  double ppx = -1.0, ppy = -1.0;

  if(!sImageDir.empty() && !sJsonFile.empty())
  {
    std::cerr << "\nCannot combine -i and -j options" << std::endl;
    return EXIT_FAILURE;
  }
  if ( !sImageDir.empty() && !stlplus::folder_exists( sImageDir ) )
  {
    std::cerr << "\nThe input directory doesn't exist" << std::endl;
    return EXIT_FAILURE;
  }
  if (sOutputDir.empty())
  {
    std::cerr << "\nInvalid output directory" << std::endl;
    return EXIT_FAILURE;
  }

  if ( !stlplus::folder_exists( sOutputDir ) )
  {
    if ( !stlplus::folder_create( sOutputDir ))
    {
      std::cerr << "\nCannot create output directory" << std::endl;
      return EXIT_FAILURE;
    }
  }

  if (sKmatrix.size() > 0 && userFocalLengthPixel != -1.0)
  {
    std::cerr << "\nCannot combine -f and -k options" << std::endl;
    return EXIT_FAILURE;
  }

  if (sKmatrix.size() > 0 &&
    !checkIntrinsicStringValidity(sKmatrix, userFocalLengthPixel, ppx, ppy) )
  {
    std::cerr << "\nInvalid K matrix input" << std::endl;
    return EXIT_FAILURE;
  }

  std::vector<Datasheet> vec_database;
  if (!sfileDatabase.empty())
  {
    if ( !parseDatabase( sfileDatabase, vec_database ) )
    {
      std::cerr
       << "\nInvalid input database: " << sfileDatabase
       << ", please specify a valid file." << std::endl;
      return EXIT_FAILURE;
    }
  }

  // Retrieve image paths
  std::vector<std::string> vec_images;
  const std::vector<std::string> supportedExtensions{ "jpg", "jpeg" };

  if (!sJsonFile.empty())
  {
    // Retrieve resources from json file
    std::vector<std::string> vec_resources;
    if (!retrieveResources(sJsonFile, vec_resources))
      return EXIT_FAILURE;
    // Retrieve images from resources
    for(const std::string& item: vec_resources)
    {
      listFiles(item, supportedExtensions, vec_images);
    }
    std::sort(vec_images.begin(), vec_images.end());
  }
  if(!sImageDir.empty())
  {
    vec_images = stlplus::folder_files( sImageDir );
  }
  std::sort(vec_images.begin(), vec_images.end());

  // Configure an empty scene with Views and their corresponding cameras
  SfM_Data sfm_data;
  sfm_data.s_root_path = "";
  if(!sImageDir.empty())
    sfm_data.s_root_path = sImageDir; // Setup main image root_path
  Views & views = sfm_data.views;
  Intrinsics & intrinsics = sfm_data.intrinsics;

  C_Progress_display my_progress_bar( vec_images.size(),
      std::cout, "\n- Image listing -\n" );
  std::ostringstream error_report_stream;
  for ( std::vector<std::string>::const_iterator iter_image = vec_images.begin();
    iter_image != vec_images.end();
    ++iter_image, ++my_progress_bar )
  {
    // Read meta data to fill camera parameter (w,h,focal,ppx,ppy) fields.
    double width = -1.0;
    double height = -1.0;
    ppx = ppy = -1.0;
    
    const std::string imageFilename = *iter_image;
    std::string imageAbsFilepath;
    if(!sJsonFile.empty())
      imageAbsFilepath = imageFilename;
    else if(!sImageDir.empty())
      imageAbsFilepath = stlplus::create_filespec( sImageDir, imageFilename );
    std::string imageFolder = stlplus::folder_part(imageAbsFilepath);

    // Test if the image format is supported:
    if (openMVG::image::GetFormat(imageAbsFilepath.c_str()) == openMVG::image::Unknown)
    {
      error_report_stream
          << stlplus::filename_part(imageAbsFilepath) << ": Unknown image file format." << "\n";
      continue; // image cannot be opened
    }

    ImageHeader imgHeader;
    if (!openMVG::image::ReadImageHeader(imageAbsFilepath.c_str(), &imgHeader))
      continue; // image cannot be read

    width = imgHeader.width;
    height = imgHeader.height;
    
    if (width <= 0 || height <= 0)
    {
      std::cerr << "Error: Image size is unrecognized for \"" << imageFilename << "\". Skip image.\n"
        << "width, height: " << width << ", " << height << std::endl;
      continue;
    }
    ppx = width / 2.0;
    ppy = height / 2.0;

    Exif_IO_EasyExif exifReader;
    exifReader.open( imageAbsFilepath );

    const bool bHaveValidExifMetadata =
      exifReader.doesHaveExifInfo()
      && !exifReader.getBrand().empty()
      && !exifReader.getModel().empty();

    std::map<std::string, std::string> allExifData;
    if( bHaveValidExifMetadata )
    {
      allExifData = exifReader.getExifData();
    }
    if(!exifReader.doesHaveExifInfo())
    {
      std::cerr << "No metadata for image: " << imageAbsFilepath << std::endl;
    }
    else if(exifReader.getBrand().empty() || exifReader.getModel().empty())
    {
      std::cerr << "No Brand/Model in metadata for image: " << imageAbsFilepath << std::endl;
    }

    int metadataImageWidth = imgHeader.width;
    int metadataImageHeight = imgHeader.height;
    if(allExifData.count("image_width"))
    {
      metadataImageWidth = std::stoi(allExifData.at("image_width"));
      // If the metadata is bad, use the real image size
      if(metadataImageWidth <= 0)
        metadataImageWidth = imgHeader.width;
    }
    if(allExifData.count("image_height"))
    {
      metadataImageHeight = std::stoi(allExifData.at("image_height"));
      // If the metadata is bad, use the real image size
      if(metadataImageHeight <= 0)
        metadataImageHeight = imgHeader.height;
    }
    // If metadata is rotated
    if(metadataImageWidth == height && metadataImageHeight == width)
    {
      metadataImageWidth = width;
      metadataImageHeight = height;
    }
    const bool resizedImage = (metadataImageWidth != width || metadataImageHeight != height);
    if(resizedImage)
    {
      std::cout << "Resized image detected:" << std::endl;
      std::cout << " * real image size: " << imgHeader.width << "x" << imgHeader.height << std::endl;
      std::cout << " * image size from metadata is: " << metadataImageWidth << "x" << metadataImageHeight << std::endl;
    }

    // Sensor width
    double ccdw = 0.0;
    if(userSensorWidth != -1.0)
    {
      ccdw = userSensorWidth;
      allExifData.emplace("sensor_width", std::to_string(ccdw));
    }
    else if(bHaveValidExifMetadata)
    {
      const std::string sCamName = exifReader.getBrand();
      const std::string sCamModel = exifReader.getModel();

      Datasheet datasheet;
      if ( getInfo( sCamName, sCamModel, vec_database, datasheet ))
      {
        // The camera model was found in the database so we can compute it's approximated focal length
        ccdw = datasheet._sensorSize;
        allExifData.emplace("sensor_width", std::to_string(ccdw));
      }
      else
      {
        error_report_stream
          << stlplus::basename_part(imageAbsFilepath) << ": Camera \""
          << sCamName << "\" model \"" << sCamModel << "\" doesn't exist in the database" << "\n"
          << "Please consider add your camera model and sensor width in the database." << "\n";
      }
    }
    else
    {
      error_report_stream
        << "No metadata in image:\n" 
        << stlplus::basename_part(imageAbsFilepath);
    }

    // Focal
<<<<<<< HEAD
    float focalLength_mm = -1.0;
=======
    double focalPix = -1.0;
    float focalLength_mm = 0.0;
>>>>>>> 109063c0
    std::string sCamName;
    std::string sCamModel;
    // Consider the case where the focal is provided manually
    if (sKmatrix.size() > 0) // Known user calibration K matrix
    {
      if (!checkIntrinsicStringValidity(sKmatrix, focalPix, ppx, ppy))
        focalPix = -1.0;
    }
    // User provided focal length value
    else if (userFocalLengthPixel != -1.0)
    {
      focalPix = userFocalLengthPixel;
    }
    // If image contains meta data
    else if(bHaveValidExifMetadata)
    {
      sCamName = exifReader.getBrand();
      sCamModel = exifReader.getModel();
      focalLength_mm = exifReader.getFocal();
      // Handle case where focal length is equal to 0
      if (focalLength_mm <= 0.0f)
      {
        error_report_stream
          << stlplus::basename_part(imageAbsFilepath) << ": Focal length is missing in metadata." << "\n";
        focalPix = -1.0;
      }
      else if(ccdw != 0.0)
      {
        // Retrieve the focal from the metadata in mm and convert to pixel.
        focalPix = std::max ( metadataImageWidth, metadataImageHeight ) * focalLength_mm / ccdw;
      }
    }
    else
    {
      error_report_stream
        << stlplus::basename_part(imageAbsFilepath) << ": No metadata. The user needs to provide focal information." << "\n";
      focalPix = -1.0;
    }

    // Build intrinsic parameter related to the view
    EINTRINSIC camera_model = e_User_camera_model;
    // If no user input choose a default camera model
    if(camera_model == PINHOLE_CAMERA_START)
    {
      // Use standard lens with radial distortion by default
      camera_model = PINHOLE_CAMERA_RADIAL3;
      if(resizedImage)
      {
        // If the image has been resized, we assume that it has been undistorted
        // and we use a camera without lens distortion.
        camera_model = PINHOLE_CAMERA;
      }
      else if(focalLength_mm > 0.0 && focalLength_mm < 15)
      {
        // If the focal lens is short, the fisheye model should fit better.
        camera_model = PINHOLE_CAMERA_FISHEYE;
      }
    }

    if (focalPix <= 0 || ppx <= 0 || ppy <= 0)
    {
      std::cerr << "Warning: No intrinsic information for \"" << imageFilename << "\".\n"
        << "focal: " << focalPix << "\n"
        << "ppx,ppy: " << ppx << ", " << ppy << "\n"
        << "width,height: " << width << ", " << height
        << std::endl;
    }
    // Create the desired camera type
    std::shared_ptr<IntrinsicBase> intrinsic = createPinholeIntrinsic(camera_model, width, height, focalPix, ppx, ppy);

<<<<<<< HEAD
    // Initialize distortion parameters
    switch(camera_model)
    {
      case PINHOLE_CAMERA_FISHEYE:
=======
      intrinsic->setInitialFocalLengthPix(focalPix);

      // Initialize distortion parameters
      switch(camera_model)
>>>>>>> 109063c0
      {
        if(sCamName == "GoPro")
          intrinsic->updateFromParams({focalPix, ppx, ppy, 0.0524, 0.0094, -0.0037, -0.0004});
        break;
      }
      case PINHOLE_CAMERA_FISHEYE1:
      {
        if(sCamName == "GoPro")
          intrinsic->updateFromParams({focalPix, ppx, ppy, 1.04});
        break;
      }
      default:
        break;
    }

    // Add serial number
    if( bHaveValidExifMetadata )
    {
      // Create serial number
      std::string serialNumber = "";
      serialNumber += exifReader.getSerialNumber();
      serialNumber += exifReader.getLensSerialNumber();
      intrinsic->setSerialNumber(serialNumber);
    }
    else
    {
      std::cerr
        << "Error: No instrinsics for \"" << imageFilename << "\".\n"
        << "   - focal: " << focalPix << "\n"
        << "   - ppx,ppy: " << ppx << ", " << ppy << "\n"
        << "   - width,height: " << width << ", " << height << "\n"
        << "   - camera: \"" << sCamName << "\"\n"
        << "   - model \"" << sCamModel << "\""
        << std::endl;
      if(b_Group_camera_model == 2)
      {
        // When we have no metadata at all, we create one intrinsic group per folder.
        // The use case is images extracted from a video without metadata and assumes fixed intrinsics in the video.
        intrinsic->setSerialNumber(imageFolder);
      }
    }

    IndexT id_view = views.size();
    if( b_use_UID )
    {
      const std::size_t uid = computeUID(exifReader, imageFilename);
      id_view = (IndexT)uid;
    }

    // Build the view corresponding to the image
    std::shared_ptr<View> currentView;
    if(!b_storeMetadata)
    {
      currentView.reset(new View(*iter_image, id_view, views.size(), views.size(), width, height));
    }
    else
    {
      currentView.reset(new View_Metadata(*iter_image, id_view, views.size(), views.size(), width, height, allExifData));
    }

    // Add intrinsic related to the image (if any)
    if (intrinsic == nullptr)
    {
      //Since the view have invalid intrinsic data
      // (export the view, with an invalid intrinsic field value)
      currentView->id_intrinsic = UndefinedIndexT;
    }
    else
    {
      // Add the intrinsic to the sfm_container
      intrinsics[currentView->id_intrinsic] = intrinsic;
    }

    // Add the view to the sfm_container
    views[currentView->id_view] = currentView;
  }

  // Display saved warning & error messages if any.
  if (!error_report_stream.str().empty())
  {
    std::cerr
      << "\nWarning & Error messages:" << std::endl
      << error_report_stream.str() << std::endl;
  }

  // Group camera that share common properties if desired (leads to more faster & stable BA).
  if (b_Group_camera_model)
  {
    GroupSharedIntrinsics(sfm_data);
  }

  // Store SfM_Data views & intrinsic data
  if (!Save(
    sfm_data,
    stlplus::create_filespec( sOutputDir, "sfm_data.json" ).c_str(),
    ESfM_Data(VIEWS|INTRINSICS)))
  {
    return EXIT_FAILURE;
  }

  std::cout << std::endl
    << "SfMInit_ImageListing report:\n"
    << "listed #File(s): " << vec_images.size() << "\n"
    << "usable #File(s) listed in sfm_data: " << sfm_data.GetViews().size() << std::endl;

  std::size_t viewsWithoutMetatada = 0;
  for(const auto& viewValue: sfm_data.GetViews())
  {
    if(viewValue.second->id_intrinsic == UndefinedIndexT)
      ++viewsWithoutMetatada;
  }
  if(viewsWithoutMetatada == sfm_data.GetViews().size())
  {
    std::cerr << "ERROR: No metadata in images." << std::endl;
    return EXIT_FAILURE;
  }
  else if(viewsWithoutMetatada)
  {
    std::cerr << "WARNING: " << viewsWithoutMetatada << " views without metadata. It may fail the reconstruction." << std::endl;
  }
  return EXIT_SUCCESS;
}<|MERGE_RESOLUTION|>--- conflicted
+++ resolved
@@ -422,12 +422,8 @@
     }
 
     // Focal
-<<<<<<< HEAD
-    float focalLength_mm = -1.0;
-=======
     double focalPix = -1.0;
     float focalLength_mm = 0.0;
->>>>>>> 109063c0
     std::string sCamName;
     std::string sCamModel;
     // Consider the case where the focal is provided manually
@@ -498,17 +494,12 @@
     // Create the desired camera type
     std::shared_ptr<IntrinsicBase> intrinsic = createPinholeIntrinsic(camera_model, width, height, focalPix, ppx, ppy);
 
-<<<<<<< HEAD
+    intrinsic->setInitialFocalLengthPix(focalPix);
+
     // Initialize distortion parameters
     switch(camera_model)
     {
       case PINHOLE_CAMERA_FISHEYE:
-=======
-      intrinsic->setInitialFocalLengthPix(focalPix);
-
-      // Initialize distortion parameters
-      switch(camera_model)
->>>>>>> 109063c0
       {
         if(sCamName == "GoPro")
           intrinsic->updateFromParams({focalPix, ppx, ppy, 0.0524, 0.0094, -0.0037, -0.0004});

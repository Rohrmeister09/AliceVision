// This file is part of the AliceVision project.
// Copyright (c) 2016 AliceVision contributors.
// Copyright (c) 2012 openMVG contributors.
// This Source Code Form is subject to the terms of the Mozilla Public License,
// v. 2.0. If a copy of the MPL was not distributed with this file,
// You can obtain one at https://mozilla.org/MPL/2.0/.

#pragma once

#include "aliceVision/numeric/numeric.hpp"

namespace aliceVision
{
  namespace image
  {

    /**
     * Red Greeen Blue template pixel type
     * @tparam T type of each channel
     */
    template <typename T>
    class Rgb : public Eigen::Matrix<T, 3, 1, 0, 3, 1>
    {
      using Base = Eigen::Matrix<T, 3, 1, 0, 3, 1>;
      using TBase = T;
    public:

      //------------------------------
      //-- construction method
      /**
      * @brief Full constructor
      * @param red Red value
      * @param green value
      * @param blue value
      */
      inline Rgb( T red, T green, T blue )
        : Base( red, green, blue )
      {

      }

      /**
      * @brief Copy constructor
      * @param val Source RGB value
      */
      explicit inline Rgb( const Base& val )
        : Base( val )
      {

      }

      /**
      * @brief Single value construction
      * @param val Value to set in each channel
      * @note This is equivalent to Rgb( val , val , val )
      */
      explicit inline Rgb( const T val = 0 )
        : Base( val, val, val )
      {

      }
      //-- construction method
      //------------------------------

      //------------------------------
      //-- accessors/getters methods
      /**
      * @brief Get readonly Red channel value
      * @return Red channel value
      */
      inline const T& r() const
      {
        return ( *this )( 0 );
      }

      /**
      * @brief Get rw Red channel value
      * @return Red channel value
      */
      inline T& r()
      {
        return ( *this )( 0 );
      }

      /**
      * @brief Get readonly Green channel value
      * @return Green channel value
      */
      inline const T& g() const
      {
        return ( *this )( 1 );
      }

      /**
      * @brief Get rw Green channel value
      * @return Green channel value
      */
      inline T& g()
      {
        return ( *this )( 1 );
      }

      /**
      * @brief Get readonly Blue channel value
      * @return Blue channel value
      */
      inline const T& b() const
      {
        return ( *this )( 2 );
      }

      /**
      * @brief Get rw Blue channel value
      * @return Blue channel value
      */
      inline T& b()
      {
        return ( *this )( 2 );
      }

      /**
      * @brief Get approximate Gray value using rec601 Luma conversion
      * @return Luminance value of pixel
      */
      inline operator T() const
      {
        return T( 0.299 * r() + 0.587 * g() + 0.114 * b() );
      }

      //-- accessors/getters methods
      //------------------------------

      /**
      * @brief stream operator
      * @param os Stream in which rgb value is outputed
      * @param col Color to store into the stream
      * @return stream after output
      */
      friend std::ostream& operator<<( std::ostream& os, const Rgb& col )
      {
        os << " {" ;
        for( int i = 0; i < 2; ++i )
        {
          os << col( i ) << ",";
        }
        os << col( 2 ) << "} ";
        return os;
      }

      /**
      * @brief Elementwise substraction
      * @param other the other element to substract
      * @return Rgb color after substraction
      * @note This does not modify the Rgb value (ie: only return a modified copy)
      */
      inline Rgb operator -( const Rgb& other ) const
      {
        return Rgb( ((*this)(0) - other(0)), ((*this)(1) - other(1)), ((*this)(2) - other(2)));
      }

      /**
      * @brief Elementwise addition
      * @param other the other element to substract
      * @return Rgb color after addition
      * @note This does not modify the Rgb value (ie: only return a modified copy)
      */
      inline Rgb operator +( const Rgb& other ) const
      {
        return Rgb( ((*this)(0) + other(0)), ((*this)(1) + other(1)), ((*this)(2) + other(2)));
      }

    
      /**
      * @brief scalar division
      * @param val Scalar divisor factor
      * @return Rgb color after scalar division
      * @note This does not modify the Rgb value (ie: only return a modified copy)
      */
      template <typename Z>
      inline Rgb operator /( const Z& val ) const
      {
        return Rgb( T( ( Z )( ( *this )( 0 ) ) / val ),
                    T( ( Z )( ( *this )( 1 ) ) / val ),
                    T( ( Z )( ( *this )( 2 ) ) / val ) );
      }

      /**
      * @brief scalar multiplication
      * @param val Scale multiplication factor
      * @return Rgb color after scalar multiplication
      * @note This does not modify the Rgb value (ie: only return a modified copy)
      */
      template <typename Z>
      inline Rgb operator *( const Z& val ) const
      {
        return Rgb( T( ( Z )( *this )( 0 ) * val ),
                    T( ( Z )( *this )( 1 ) * val ),
                    T( ( Z )( *this )( 2 ) * val ) );
      }
    };

    /// Instantiation for unsigned char color component
    using RGBColor = Rgb<unsigned char>;
    /// Instantiation for float color component
    using RGBfColor = Rgb<float>;

    /**
    * @brief RGBA templated pixel type
    */
    template <typename T>
    class Rgba : public Eigen::Matrix<T, 4, 1, 0, 4, 1>
    {
      using Base = Eigen::Matrix<T, 4, 1, 0, 4, 1>;
    public:

      //------------------------------
      //-- construction method
      /**
      * @brief Full constructor
      * @param red Red component value
      * @param green Green component value
      * @param blue component value
      * @param alpha component value
      */
      inline Rgba( const T red, const T green, const T blue, const T alpha = T(1) )
        : Base( red, green, blue, alpha )
      {
      }

      /**
      * @brief Copy constructor from internal data
      * @param val Source RGBA value
      */
      explicit inline Rgba( const Base& val )
        : Base( val )
      {
      }

      /**
      * @brief RGBA constructor with default alpha value to 1
      * @param val Value to set in each RGB component
      * @note This is equivalent to RGBA( val , val , val , 1 )
      */
      explicit inline Rgba( const T val )
        : Base( val, val, val, T(1) )
      {
      }

      /**
       * @brief Default RGBA constructor set all channels to zero (including the alpha channel)
       * @warning The alpha channel is initialized to 0.
       *          It is used in generic/templated code like "sampler"
       *          which creates an empty color and accumulate color contributions.
       */
      explicit inline Rgba()
        : Base( T(0), T(0), T(0), T(0) )
      {
      }

      /**
      * @brief Copy constructor
      * @param val Source RGBA value
      */
      inline Rgba( const RGBColor & val, const T alpha )
        : Base( val.r(), val.g(), val.b(), alpha )
      {
      }

      //-- construction method
      //------------------------------

      //------------------------------
      //-- accessors/getters methods
      /**
      * @brief Get readonly Red channel value
      * @return Red channel value
      */
      inline const T& r() const
      {
        return ( *this )( 0 );
      }
      /**
      * @brief Get rw Red channel value
      * @return Red channel value
      */
      inline T& r()
      {
        return ( *this )( 0 );
      }
      /**
      * @brief Get readonly Green channel value
      * @return Green channel value
      */
      inline const T& g() const
      {
        return ( *this )( 1 );
      }
      /**
      * @brief Get rw Green channel value
      * @return Green channel value
      */
      inline T& g()
      {
        return ( *this )( 1 );
      }
      /**
      * @brief Get readonly Blue channel value
      * @return Blue channel value
      */
      inline const T& b() const
      {
        return ( *this )( 2 );
      }
      /**
      * @brief Get rw Blue channel value
      * @return Blue channel value
      */
      inline T& b()
      {
        return ( *this )( 2 );
      }
      /**
      * @brief Get readonly Alpha channel value
      * @return Alpha channel value
      */
      inline const T& a() const
      {
        return ( *this )( 3 );
      }
      /**
      * @brief Get rw Alpha channel value
      * @return Alpha channel value
      */
      inline T& a()
      {
        return ( *this )( 3 );
      }

      /**
      * @brief Get approximate Gray value using rec601 Luma conversion
      * @return Luminance value of pixel
      */
      inline operator T() const
      {
        return T( 0.299 * r() + 0.587 * g() + 0.114 * b() );
      }
      //-- accessors/getters methods
      //------------------------------
      /**
      * @brief stream operator
      * @param os Stream in which rgb value is outputed
      * @param col Color to store into the stream
      * @return stream after output
      */
      friend std::ostream& operator<<( std::ostream& os, const Rgba& col )
      {
        os << " {" ;
        for( int i = 0; i < 3; ++i )
        {
          os << col( i ) << ",";
        }
        os << col( 3 ) << "} ";
        return os;
      }

      /**
      * @brief scalar division
      * @param val Scalar divisor factor
      * @return Rgba color after scalar division
      * @note This does not modify the Rgba value (ie: only return a modified copy)
      */
      template<class Z>
      inline Rgba operator /( const Z& val ) const
      {
        return Rgba( T( ( Z )( *this )( 0 ) / val ),
                     T( ( Z )( *this )( 1 ) / val ),
                     T( ( Z )( *this )( 2 ) / val ),
                     T( ( Z )( *this )( 3 ) / val ) );
      }

      /**
      * @brief scalar multiplication
      * @param val Scale multiplication factor
      * @return Rgba color after scalar multiplication
      * @note This does not modify the Rgba value (ie: only return a modified copy)
      */
      template<class Z>
      inline Rgba operator *( const Z& val ) const
      {
        return Rgba( T( ( Z )( *this )( 0 ) * val ),
                     T( ( Z )( *this )( 1 ) * val ),
                     T( ( Z )( *this )( 2 ) * val ),
                     T( ( Z )( *this )( 3 ) * val ) );
      }
    };
<<<<<<< HEAD
    typedef Rgba<unsigned char> RGBAColor;
    typedef Rgba<float> RGBAfColor;
=======

    /// Instantiation for unsigned char color component
    using RGBAColor = Rgba<unsigned char>;
    /// Instantiation for float color component
    using RGBAfColor = Rgba<float>;
>>>>>>> bb78c6e0

    const RGBColor WHITE( 255, 255, 255 );
    const RGBColor BLACK( 0, 0, 0 );
    const RGBColor BLUE( 0, 0, 255 );
    const RGBColor RED( 255, 0, 0 );
    const RGBColor GREEN( 0, 255, 0 );
    const RGBColor YELLOW( 255, 255, 0 );
    const RGBColor CYAN( 0, 255, 255 );
    const RGBColor MAGENTA( 255, 0, 255 );

    const RGBfColor FWHITE(1.0f, 1.0f, 1.0f);
    const RGBfColor FBLACK( .0f,  .0f,  .0f);
    
  } // namespace image
} // namespace aliceVision
<|MERGE_RESOLUTION|>--- conflicted
+++ resolved
@@ -393,16 +393,11 @@
                      T( ( Z )( *this )( 3 ) * val ) );
       }
     };
-<<<<<<< HEAD
-    typedef Rgba<unsigned char> RGBAColor;
-    typedef Rgba<float> RGBAfColor;
-=======
 
     /// Instantiation for unsigned char color component
     using RGBAColor = Rgba<unsigned char>;
     /// Instantiation for float color component
     using RGBAfColor = Rgba<float>;
->>>>>>> bb78c6e0
 
     const RGBColor WHITE( 255, 255, 255 );
     const RGBColor BLACK( 0, 0, 0 );

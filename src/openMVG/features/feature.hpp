--- conflicted
+++ resolved
@@ -23,14 +23,6 @@
  * Store position of a feature point.
  */
 class PointFeature {
-<<<<<<< HEAD
-=======
-public:
-  virtual inline ~PointFeature() {}
-
-  inline PointFeature(float x=0.0f, float y=0.0f)
-   : _coords(x, y) {}
->>>>>>> bc2398b8
 
   friend std::ostream& operator<<(std::ostream& out, const PointFeature& obj);
   friend std::istream& operator>>(std::istream& in, PointFeature& obj);

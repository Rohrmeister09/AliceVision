--- conflicted
+++ resolved
@@ -967,7 +967,6 @@
 
         // test if the track already exists in 3D
         if (_sfm_data.structure.count(trackId) != 0)
-<<<<<<< HEAD
         {
           // 3D point triangulated before, only add image observation if needed
 #ifdef OPENMVG_USE_OPENMP
@@ -1031,71 +1030,6 @@
               landmark.obs[I] = Observation(xI, track.at(I));
               landmark.obs[J] = Observation(xJ, track.at(J));
               ++new_added_track;
-=======
-        {
-          // 3D point triangulated before, only add image observation if needed
-#ifdef OPENMVG_USE_OPENMP
-          #pragma omp critical
-#endif
-          {
-            Landmark & landmark = _sfm_data.structure[trackId];
-            if (landmark.obs.count(I)==0)
-            {
-              const Vec2 residual = cam_I->residual(pose_I, landmark.X, xI);
-              if (pose_I.depth(landmark.X) > 0 && residual.norm() < std::max(4.0, _map_ACThreshold.at(I)))
-              {
-                landmark.obs[I] = Observation(xI, track.at(I));
-                ++extented_track;
-              }
-            }
-            if (landmark.obs.count(J)==0)
-            {
-              const Vec2 residual = cam_J->residual(pose_J, landmark.X, xJ);
-              if (pose_J.depth(landmark.X) > 0 && residual.norm() < std::max(4.0, _map_ACThreshold.at(J)))
-              {
-                landmark.obs[J] = Observation(xJ, track.at(J));
-                ++extented_track;
-              }
->>>>>>> 0d46fb1a
-            }
-          }
-        }
-        else
-        {
-          // A new 3D point must be added
-#ifdef OPENMVG_USE_OPENMP
-          #pragma omp critical
-#endif
-          ++new_putative_track;
-          Vec3 X_euclidean = Vec3::Zero();
-          const Vec2 xI_ud = cam_I->get_ud_pixel(xI);
-          const Vec2 xJ_ud = cam_J->get_ud_pixel(xJ);
-          const Mat34 P_I = cam_I->get_projective_equivalent(pose_I);
-          const Mat34 P_J = cam_J->get_projective_equivalent(pose_J);
-          TriangulateDLT(P_I, xI_ud, P_J, xJ_ud, &X_euclidean);
-          // Check triangulation results
-          //  - Check angle (small angle leads imprecise triangulation)
-          //  - Check positive depth
-          //  - Check residual values
-          const double angle = AngleBetweenRay(pose_I, cam_I, pose_J, cam_J, xI, xJ);
-          const Vec2 residual_I = cam_I->residual(pose_I, X_euclidean, xI);
-          const Vec2 residual_J = cam_J->residual(pose_J, X_euclidean, xJ);
-          if ( angle > 2.0 &&
-               pose_I.depth(X_euclidean) > 0 &&
-               pose_J.depth(X_euclidean) > 0 &&
-               residual_I.norm() < std::max(4.0, _map_ACThreshold.at(I)) &&
-               residual_J.norm() < std::max(4.0, _map_ACThreshold.at(J)))
-          {
-#ifdef OPENMVG_USE_OPENMP
-            #pragma omp critical
-#endif
-            {
-              // Add a new track
-              Landmark & landmark = _sfm_data.structure[trackId];
-              landmark.X = X_euclidean;
-              landmark.obs[I] = Observation(xI, track.at(I));
-              landmark.obs[J] = Observation(xJ, track.at(J));
-              ++new_added_track;
             }
           }
         }
@@ -1110,14 +1044,6 @@
           << "\n\t#Validated/#Possible: " << new_added_track << "/" << new_putative_track
           << "\n\t#3DPoint for the entire scene: " << _sfm_data.GetLandmarks().size() << std::endl;
       }
-<<<<<<< HEAD
-      std::cout
-        << "\n--Triangulated 3D points [" << I << "-" << J <<"]:"
-        << "\n\t#Track extented: " << extented_track
-        << "\n\t#Validated/#Possible: " << new_added_track << "/" << new_putative_track
-        << "\n\t#3DPoint for the entire scene: " << _sfm_data.GetLandmarks().size() << std::endl;
-=======
->>>>>>> 0d46fb1a
     }
   }
   return true;
